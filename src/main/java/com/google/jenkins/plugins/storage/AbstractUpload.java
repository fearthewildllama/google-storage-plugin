/*
 * Copyright 2013 Google Inc. All Rights Reserved.
 *
 * Licensed under the Apache License, Version 2.0 (the "License");
 * you may not use this file except in compliance with the License.
 * You may obtain a copy of the License at
 *
 *     http://www.apache.org/licenses/LICENSE-2.0
 *
 * Unless required by applicable law or agreed to in writing, software
 * distributed under the License is distributed on an "AS IS" BASIS,
 * WITHOUT WARRANTIES OR CONDITIONS OF ANY KIND, either express or implied.
 * See the License for the specific language governing permissions and
 * limitations under the License.
 */
package com.google.jenkins.plugins.storage;

import static java.util.logging.Level.SEVERE;

import java.io.IOException;
import java.io.Serializable;
import java.math.BigInteger;
import java.net.URLConnection;
import java.security.GeneralSecurityException;
import java.util.Collection;
import java.util.Collections;
import java.util.LinkedList;
import java.util.List;
import java.util.Map;
import java.util.logging.Logger;

import javax.annotation.Nullable;

import org.apache.commons.io.FilenameUtils;
import org.jenkinsci.remoting.RoleChecker;

import static com.google.common.base.Preconditions.checkNotNull;
import static com.google.jenkins.plugins.storage.AbstractUploadDescriptor.GCS_SCHEME;

import com.google.api.client.googleapis.media.MediaHttpUploader;
import com.google.api.client.http.InputStreamContent;
import com.google.api.services.storage.Storage;
import com.google.api.services.storage.model.Bucket;
import com.google.api.services.storage.model.ObjectAccessControl;
import com.google.api.services.storage.model.StorageObject;
import com.google.common.base.Joiner;
import com.google.common.base.Objects;
import com.google.common.base.Predicate;
import com.google.common.base.Strings;
import com.google.common.collect.ImmutableList;
import com.google.common.collect.ImmutableMap;
import com.google.common.collect.Iterables;
import com.google.common.collect.Lists;
import com.google.common.io.Files;
import com.google.jenkins.plugins.credentials.oauth.GoogleRobotCredentials;
import com.google.jenkins.plugins.metadata.MetadataContainer;
import com.google.jenkins.plugins.storage.reports.BuildGcsUploadReport;
import com.google.jenkins.plugins.util.ConflictException;
import com.google.jenkins.plugins.util.Executor;
import com.google.jenkins.plugins.util.ExecutorException;
import com.google.jenkins.plugins.util.ForbiddenException;
import com.google.jenkins.plugins.util.NotFoundException;

import hudson.DescriptorExtensionList;
import hudson.ExtensionPoint;
import hudson.FilePath;
import hudson.Util;
import hudson.model.AbstractBuild;
import hudson.model.Describable;
import hudson.model.Hudson;
import hudson.model.Result;
import hudson.model.TaskListener;
import hudson.remoting.Callable;

/**
 * This new extension point is used for surfacing different kinds of
 * Google Cloud Storage (GCS) uploads.  The most obvious implementations
 * are provided as:
 * @see ClassicUpload
 * @see StdoutUpload
 *
 * We provide the following hooks for implementations to inject additional
 * functionality:
 * <ul>
 *   <li> Required {@link #getDetails}: provides detail information for the
 * GCS upload report.
 *   <li> Required {@link #getInclusions}: surfaces the set of
 * {@link UploadSpec} for the base class to upload to GCS.
 *
 *   <li> Optional {@link #forResult}: determines the build states for which
 * uploading should be performed.
 *   <li> Optional {@link #getMetadata}: allows the implementation to surface
 * additional metadata on the storage object
 *   <li> Optional {@link #annotateObject}: allows the implementation to
 * ~arbitrarily rewrite parts of the object prior to insertion.
 * </ul>
 */
public abstract class AbstractUpload
    implements Describable<AbstractUpload>, ExtensionPoint, Serializable {
  private static final Logger logger =
      Logger.getLogger(AbstractUpload.class.getName());
  private static final ImmutableMap<String, String> CONTENT_TYPES =
      ImmutableMap.of(
        "css", "text/css"
      );

  /**
   * Construct the base upload from a handful of universal properties.
   *
   * @param bucket The unresolved name of the storage bucket within
   * which to store the resulting objects.
   * @param sharedPublicly Whether to publicly share the objects being uploaded
   * @param forFailedJobs Whether to perform the upload regardless of the
   * build's outcome
   * @param pathPrefix Path prefix to strip from uploaded files when determining
   * the filename in GCS. Null indicates no stripping. Filenames that do not
   * start with this prefix will not be modified. Trailing slash is
   * automatically added if it is missing.
   */
  public AbstractUpload(String bucket, boolean sharedPublicly,
      boolean forFailedJobs, @Nullable String pathPrefix,
      @Nullable UploadModule module) {
    if (module != null) {
      this.module = module;
    } else {
      this.module = getDescriptor().getModule();
    }
    this.bucketNameWithVars = checkNotNull(bucket);
    this.sharedPublicly = sharedPublicly;
    this.forFailedJobs = forFailedJobs;
    if (pathPrefix != null && !pathPrefix.endsWith("/")) {
      pathPrefix += "/";
    }
    this.pathPrefix = pathPrefix;
  }

  /**
   * The main action entrypoint of this extension.  This uploads the
   * contents included by the implementation to our resolved storage
   * bucket.
   */
  public final void perform(GoogleRobotCredentials credentials,
      AbstractBuild<?, ?> build, TaskListener listener)
      throws UploadException {
    if (!forResult(build.getResult())) {
      // Don't upload for the given build state.
      return;
    }

    try {
      // Turn paths containing things like $BUILD_NUMBER and $JOB_NAME into
      // their fully resolved forms.
      String bucketNameResolvedVars = Util.replaceMacro(
          getBucket(), build.getEnvironment(listener));

      if (!bucketNameResolvedVars.startsWith(GCS_SCHEME)) {
        listener.error(module.prefix(
            Messages.AbstractUploadDescriptor_BadPrefix(
                bucketNameResolvedVars, GCS_SCHEME)));
        return;
      }
      // Lop off the GCS_SCHEME prefix.
      bucketNameResolvedVars =
          bucketNameResolvedVars.substring(GCS_SCHEME.length());

      UploadSpec uploads = getInclusions(
          build, checkNotNull(build.getWorkspace()), listener);

      if (uploads != null) {
        BuildGcsUploadReport links = BuildGcsUploadReport.of(build);
        links.addBucket(bucketNameResolvedVars);

        initiateUploadsAtWorkspace(credentials, build, bucketNameResolvedVars,
            uploads, listener);
      }
    } catch (InterruptedException e) {
      throw new UploadException(Messages.AbstractUpload_UploadException(), e);
    } catch (IOException e) {
      throw new UploadException(Messages.AbstractUpload_UploadException(), e);
    }
  }

  /**
   * This tuple is used to return the modified workspace and collection of
   * {@link FilePath}s to upload to {@link #perform}.
   *
   * NOTE: The workspace is simply used to determine the path the object will
   * be stored in relative to the bucket.  If it is relative to the workspace,
   * that relative path will be appended to the storage prefix.  If it is
   * not, then the absolute path will be appended.
   */
  protected static class UploadSpec implements Serializable {
    public UploadSpec(FilePath workspace, List<FilePath> inclusions) {
      this.workspace = checkNotNull(workspace);
      this.inclusions = Collections.unmodifiableCollection(inclusions);
    }

    public final FilePath workspace;
    public final Collection<FilePath> inclusions;
  }

  /**
   * Implementations override this interface in order to surface the set of
   * {@link FilePath}s the core logic should upload.
   *
   * @see UploadSpec for further details.
   */
  @Nullable
  protected abstract UploadSpec getInclusions(
      AbstractBuild<?, ?> build, FilePath workspace, TaskListener listener)
      throws UploadException;

  /**
   * Provide detail information summarizing this download for the GCS
   * upload report.
   */
  public abstract String getDetails();

  /**
   * This hook is intended to give implementations the opportunity to further
   * annotate the {@link StorageObject} with metadata before uploading it to
   * cloud storage.
   *
   * NOTE: The base implementation does not do anything, so calling
   * {@code super.annotateObject()} is unnecessary.
   */
  protected void annotateObject(StorageObject object, TaskListener listener)
      throws UploadException {
    ;
  }

  /**
   * Retrieves the metadata to attach to the storage object.
   *
   * NOTE: This can be overriden to surface additional (or less) information.
   */
  protected Map<String, String> getMetadata(AbstractBuild<?, ?> build) {
    return MetadataContainer.of(build).getSerializedMetadata();
  }

  /**
   * Determine whether we should upload the pattern for the given
   * build result.
   */
  public boolean forResult(Result result) {
    if (result == Result.SUCCESS) {
      // We always run on successful builds.
      return true;
    }
    if (result == Result.FAILURE || result == Result.UNSTABLE) {
      return isForFailedJobs();
    }
    // else NOT_BUILT
    return false;
  }

  /**
   * The bucket name specified by the user, which potentially contains
   * unresolved symbols, such as $JOB_NAME and $BUILD_NUMBER.
   */
  public String getBucket() {
    return bucketNameWithVars;
  }
  /** NOTE: old name kept for deserialization */
  private final String bucketNameWithVars;

  /**
   * Whether to surface the file being uploaded to anyone with the link.
   */
  public boolean isSharedPublicly() {
    return sharedPublicly;
  }
  private final boolean sharedPublicly;

  /**
   * Whether to attempt the upload, even if the job failed.
   */
  public boolean isForFailedJobs() {
    return forFailedJobs;
  }
  private final boolean forFailedJobs;

  /**
   * The path prefix that will be stripped from uploaded files. May be null
   * if no path prefix needs to be stripped.
   */
  @Nullable
  public String getPathPrefix() {
    return pathPrefix;
  }
  private final String pathPrefix;

  /**
   * The module to use for providing dependencies.
   */
  protected final UploadModule module;

  /**
   * Boilerplate, see:
   * https://wiki.jenkins-ci.org/display/JENKINS/Defining+a+new+extension+point
   */
  public static DescriptorExtensionList<AbstractUpload,
      AbstractUploadDescriptor> all() {
    return checkNotNull(Hudson.getInstance()).<AbstractUpload,
        AbstractUploadDescriptor>getDescriptorList(AbstractUpload.class);
  }

  /**
   * Boilerplate, see:
   * https://wiki.jenkins-ci.org/display/JENKINS/Defining+a+new+extension+point
   */
  public AbstractUploadDescriptor getDescriptor() {
    return (AbstractUploadDescriptor) checkNotNull(Hudson.getInstance())
        .getDescriptor(getClass());
  }

  /**
   * Execute the {@link UploadSpec} for this {@code build} to the bucket
   * specified by {@code storagePrefix} using the authority of
   * {@code credentials} and logging any information to {@code listener}.
   *
   * @throws UploadException if anything goes awry
   */
  private void initiateUploadsAtWorkspace(GoogleRobotCredentials credentials,
      final AbstractBuild build, String storagePrefix, final UploadSpec uploads,
      final TaskListener listener) throws UploadException {
    try {
      // Break things down to a compatible format:
      //   foo  /  bar / baz / blah.log
      //  ^---^   ^--------------------^
      //  bucket      storage-object
      //
      // TODO(mattmoor): Test objectPrefix on Windows, where '\' != '/'
      // Must we translate?  Can we require them to specify in unix-style
      // and still have things work?
      String[] halves = checkNotNull(storagePrefix).split("/", 2);
      final String bucketName = halves[0];
      final String objectPrefix = (halves.length == 1) ? "" : halves[1];

      // Within the workspace, upload all of the files, using a remotable
      // credential to access the storage service from the remote machine.
      final GoogleRobotCredentials remoteCredentials =
          checkNotNull(credentials).forRemote(module.getRequirement());
      final Map<String, String> metadata = getMetadata(build);

      uploads.workspace.act(
          new Callable<Void, UploadException>() {
            @Override
            public Void call() throws UploadException {
              performUploads(metadata, bucketName, objectPrefix,
                  remoteCredentials, uploads, listener);
              return (Void) null;
            }

            @Override
            public void checkRoles(RoleChecker checker)
                throws SecurityException {
              // We know by definition that this is the correct role;
              // the callable exists only in this method context.
            }
          });

      // We can't do this over the wire, so do it in bulk here
      BuildGcsUploadReport report = BuildGcsUploadReport.of(build);
      for (FilePath include : uploads.inclusions) {
<<<<<<< HEAD
          String uploadedFileName = getUploadedFileName(
              getRelative(include, uploads.workspace));
          report.addUpload(uploadedFileName,
            storagePrefix);
=======
        report.addUpload(getStrippedFilename(
            getRelative(include, uploads.workspace)), storagePrefix);
>>>>>>> 7bdfb9c6
      }

    } catch (IOException e) {
      throw new UploadException(
          Messages.AbstractUpload_ExceptionFileUpload(), e);
    } catch (InterruptedException e) {
      throw new UploadException(
          Messages.AbstractUpload_ExceptionFileUpload(), e);
    } catch (GeneralSecurityException e) {
      throw new UploadException(
          Messages.AbstractUpload_RemoteCredentialError(), e);
    }
  }

  /**
   * Get uploaded file name with pathPrefix stripped if required.
   */
  private String getUploadedFileName(String relativePath) {
      String uploadedFileName = relativePath;
      if (pathPrefix != null && relativePath.startsWith(pathPrefix)) {
          uploadedFileName = relativePath.substring(pathPrefix.length());
      }
      return uploadedFileName;
  }
        
  /**
   * This is the workhorse API for performing the actual uploads.  It is
   * performed at the workspace, so that all of the {@link FilePath}s should
   * be local.
   */           
  private void performUploads(Map<String, String> metadata, String bucketName,
      String objectPrefix, GoogleRobotCredentials credentials,
      UploadSpec uploads, TaskListener listener) throws UploadException {
    try {
      Storage service = module.getStorageService(credentials);
      Executor executor = module.newExecutor();

      // Ensure the bucket exists, fetching it regardless so that we can
      // attach its default ACLs to the objects we upload.
      Bucket bucket = getOrCreateBucket(service, credentials, executor,
          bucketName);

      for (FilePath include : uploads.inclusions) {
        String relativePath = getRelative(include, uploads.workspace);
<<<<<<< HEAD
        String uploadedFileName = getUploadedFileName(relativePath);
        String finalName = FilenameUtils.separatorsToUnix(
            FilenameUtils.concat(objectPrefix, uploadedFileName));
 
=======
        String uploadedFileName = getStrippedFilename(relativePath);

>>>>>>> 7bdfb9c6
        StorageObject object = new StorageObject()
            .setName(finalName)
            .setMetadata(metadata)
            .setContentDisposition(
                HttpHeaders.getContentDisposition(include.getName()))
            .setContentType(
                detectMIMEType(include.getName()))
            .setSize(BigInteger.valueOf(include.length()));

        if (isSharedPublicly()) {
          object.setAcl(addPublicReadAccess(
              getDefaultObjectAcl(bucket, listener)));
        }

        // Give clients an opportunity to decorate the storage
        // object before we store it.
        annotateObject(object, listener);

        // Log that we are uploading the file and begin executing the upload.
        listener.getLogger().println(module.prefix(
            Messages.AbstractUpload_Uploading(relativePath)));
        performUploadWithRetry(executor, service, bucket, object, include);
      }
    } catch (ForbiddenException e) {
      // If the user doesn't own a bucket then they will end up here.
      throw new UploadException(
          Messages.AbstractUpload_ForbiddenFileUpload(), e);
    } catch (ExecutorException e) {
      throw new UploadException(
          Messages.AbstractUpload_ExceptionFileUpload(), e);
    } catch (IOException e) {
      throw new UploadException(
          Messages.AbstractUpload_ExceptionFileUpload(), e);
    } catch (InterruptedException e) {
      throw new UploadException(
          Messages.AbstractUpload_ExceptionFileUpload(), e);
    }
  }

  /**
   * Auxiliar method for detecting web-related filename extensions, so
   * setting correctly Content-Type.
   */
  private String detectMIMEType(String filename) {
    String extension = Files.getFileExtension(filename);
    if (CONTENT_TYPES.containsKey(extension)) {
        return CONTENT_TYPES.get(extension);
    } else {
        return URLConnection.guessContentTypeFromName(filename);
    }
  }

  /**
   * We need our own storage retry logic because we must recreate the
   * input stream for the media uploader.
   */
  private void performUploadWithRetry(Executor executor, Storage service,
      Bucket bucket, StorageObject object, FilePath include)
      throws ExecutorException, IOException, InterruptedException {
    IOException lastIOException = null;
    InterruptedException lastInterruptedException = null;
    for (int i = 0; i < module.getInsertRetryCount(); ++i) {
      try {
        // Create the insertion operation with the decorated object and
        // an input stream of the file contents.
        Storage.Objects.Insert insertion =
            service.objects().insert(bucket.getName(), object,
                new InputStreamContent(
                    object.getContentType(), include.read()));

        // Make the operation non-resumable because we have seen a dramatic
        // (e.g. 1000x) speedup from this.
        MediaHttpUploader mediaUploader = insertion.getMediaHttpUploader();
        if (mediaUploader != null) {
          mediaUploader.setDirectUploadEnabled(true);
        }

        executor.execute(insertion);
        return;
      } catch (IOException e) {
        logger.log(SEVERE, Messages.AbstractUpload_UploadError(i), e);
        lastIOException = e;
      } catch (InterruptedException e) {
        logger.log(SEVERE, Messages.AbstractUpload_UploadError(i), e);
        lastInterruptedException = e;
      }

      // Pause before we retry
      executor.sleep();
    }

    // NOTE: We only reach here along paths that encountered an exception.
    // The "happy path" returns from the "try" statement above.
    if (lastIOException != null) {
      throw lastIOException;
    }
    throw checkNotNull(lastInterruptedException);
  }

  // Fetch the default object ACL for this bucket. Return an empty list if
  // we cannot.
  private static List<ObjectAccessControl> getDefaultObjectAcl(Bucket bucket,
      TaskListener listener) {
    List<ObjectAccessControl> defaultAcl = bucket.getDefaultObjectAcl();
    if (defaultAcl == null) {
      listener.error(Messages.AbstractUpload_BucketObjectAclsError(
          bucket.getName()));
      return ImmutableList.of();
    } else {
      return defaultAcl;
    }
  }

  // Add public access to a given access control list
  private static List<ObjectAccessControl> addPublicReadAccess(
      List<ObjectAccessControl> defaultAcl) {
    List<ObjectAccessControl> acl = Lists.newArrayList(defaultAcl);
    final String publicEntity = "allUsers";
    boolean alreadyShared = Iterables.tryFind(acl,
        new Predicate<ObjectAccessControl>() {
          @Override
          public boolean apply(ObjectAccessControl access) {
            return Objects.equal(access.getEntity(), publicEntity);
          }
        }).isPresent();
    /* If the entity 'allUsers' didn't already has READER or OWNER access, grant
       READER. This is to avoid having both an OWNER record and a READER record
       for that same entity */
    if (!alreadyShared) {
      acl.add(new ObjectAccessControl()
          .setEntity("allUsers")
          .setRole("READER"));
    }
    return acl;
  }

  /**
   * Fetches or creates an instance of the bucket with the given name with the
   * specified storage service.
   *
   * @param credentials The credentials with which to fetch/create the bucket
   * @param bucketName The top-level bucket name to ensure exists
   * @return an instance of the named bucket, created or retrieved.
   * @throws UploadException if any issues are encountered
   */
  protected Bucket getOrCreateBucket(Storage service,
      GoogleRobotCredentials credentials, Executor executor, String bucketName)
      throws UploadException {
    try {
      try {
        return executor.execute(service.buckets()
            .get(bucketName)
            .setProjection("full")); // to retrieve the bucket ACLs
      } catch (NotFoundException e) {
        try {
          // This is roughly the opposite of how the command-line sample does
          // things.  We do things this way to optimize for the case where the
          // bucket already exists.
          Bucket bucket = new Bucket().setName(bucketName);
          bucket = executor.execute(service.buckets()
              .insert(credentials.getProjectId(), bucket)
              .setProjection("full")); // to retrieve the bucket ACLs

          return bucket;
        } catch (ConflictException ex) {
          // If we get back a "Conflict" response, it means that the bucket
          // was inserted between when we first tried to get it and were able
          // to successfully insert one.
          // NOTE: This could be due to an initial insertion attempt succeeding
          // but returning an exception, or a race with another service.
          return executor.execute(service.buckets()
              .get(bucketName)
              .setProjection("full")); // to retrieve the bucket ACLs
        }
      }
    } catch (ExecutorException e) {
      throw new UploadException(
          Messages.AbstractUpload_ExceptionGetBucket(bucketName), e);
    } catch (IOException e) {
      throw new UploadException(
          Messages.AbstractUpload_ExceptionGetBucket(bucketName), e);
    }
  }

  /**
   * If a path prefix to strip has been specified, and the input string
   * starts with that prefix, returns the portion of the input after that
   * prefix. Otherwise, returns the unmodified input.
   */
  protected String getStrippedFilename(String filename) {
    if (pathPrefix != null && filename != null
        && filename.startsWith(pathPrefix)) {
      return filename.substring(pathPrefix.length());
    }
    return filename;
  }

  /**
   * Compute the relative path of the given file inclusion, relative to the
   * given workspace.  If the path is absolute, it returns the root-relative
   * path instead.
   *
   * @param include The file whose relative path we are computing
   * @param workspace The workspace containing the included file.
   * @return The unix-style relative path of file.
   * @throws UploadException when the input is malformed
   */
  public static String getRelative(FilePath include, FilePath workspace)
      throws UploadException {
    LinkedList<String> segments = new LinkedList<String>();
    while (!include.equals(workspace)) {
      segments.push(include.getName());
      include = include.getParent();
      if (Strings.isNullOrEmpty(include.getName())) {
        // When we reach "/" we're done either way.
        break;
      }
    }
    return Joiner.on("/").join(segments);
  }
}<|MERGE_RESOLUTION|>--- conflicted
+++ resolved
@@ -363,15 +363,8 @@
       // We can't do this over the wire, so do it in bulk here
       BuildGcsUploadReport report = BuildGcsUploadReport.of(build);
       for (FilePath include : uploads.inclusions) {
-<<<<<<< HEAD
-          String uploadedFileName = getUploadedFileName(
-              getRelative(include, uploads.workspace));
-          report.addUpload(uploadedFileName,
-            storagePrefix);
-=======
         report.addUpload(getStrippedFilename(
             getRelative(include, uploads.workspace)), storagePrefix);
->>>>>>> 7bdfb9c6
       }
 
     } catch (IOException e) {
@@ -386,22 +379,11 @@
     }
   }
 
-  /**
-   * Get uploaded file name with pathPrefix stripped if required.
-   */
-  private String getUploadedFileName(String relativePath) {
-      String uploadedFileName = relativePath;
-      if (pathPrefix != null && relativePath.startsWith(pathPrefix)) {
-          uploadedFileName = relativePath.substring(pathPrefix.length());
-      }
-      return uploadedFileName;
-  }
-        
   /**
    * This is the workhorse API for performing the actual uploads.  It is
    * performed at the workspace, so that all of the {@link FilePath}s should
    * be local.
-   */           
+   */
   private void performUploads(Map<String, String> metadata, String bucketName,
       String objectPrefix, GoogleRobotCredentials credentials,
       UploadSpec uploads, TaskListener listener) throws UploadException {
@@ -416,15 +398,10 @@
 
       for (FilePath include : uploads.inclusions) {
         String relativePath = getRelative(include, uploads.workspace);
-<<<<<<< HEAD
-        String uploadedFileName = getUploadedFileName(relativePath);
+        String uploadedFileName = getStrippedFilename(relativePath);
         String finalName = FilenameUtils.separatorsToUnix(
             FilenameUtils.concat(objectPrefix, uploadedFileName));
  
-=======
-        String uploadedFileName = getStrippedFilename(relativePath);
-
->>>>>>> 7bdfb9c6
         StorageObject object = new StorageObject()
             .setName(finalName)
             .setMetadata(metadata)
